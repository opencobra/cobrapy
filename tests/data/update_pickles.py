--- conflicted
+++ resolved
@@ -40,11 +40,7 @@
         dump(ecoli_model, outfile, protocol=2)
 
     # salmonella
-<<<<<<< HEAD
-    salmonella = load_model("iYS1720")
-=======
     salmonella = load_model("salmonella")
->>>>>>> 7d97819c
     with open("salmonella.media", "rb") as infile:
         salmonella.media_compositions = load(infile)
     with open("salmonella.pickle", "wb") as outfile:
