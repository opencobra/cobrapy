"""Test functionalities of I/O in MATLAB (.mat) format."""

from pathlib import Path
from pickle import load
from typing import TYPE_CHECKING, Callable

import pytest

from cobra.io import load_matlab_model, read_sbml_model, save_matlab_model


try:
    import scipy
except ImportError:
    scipy = None


if TYPE_CHECKING:
    from cobra import Model


@pytest.fixture(scope="function")
def raven_model(data_directory: Path) -> "Model":
    """Fixture for RAVEN model."""
    with open(data_directory / "raven.pickle", "rb") as infile:
        return load(infile)


@pytest.mark.skipif(scipy is None, reason="scipy unavailable")
# @pytest.mark.parametrize("ref_model, filename",
#                          [(pytest.fixture_request("mini_model"),
#                            "mini.mat"),
#                           (pytest.fixture_request("raven_model"),
#                            "raven.mat")])
# TODO: wait for pytest.fixture_request() to get approved
def test_load_matlab_model(
    compare_models: Callable,
    data_directory: Path,
    mini_model: "Model",
    raven_model: "Model",
) -> None:
    """Test the reading of MAT model.

    Parameters
    ----------
    compare_models : Callable
        A callable to compare models.
    data_directory : pathlib.Path
        The path to the test data directory.

    """
    mini_mat_model = load_matlab_model(str((data_directory / "mini.mat").resolve()))
    raven_mat_model = load_matlab_model(str((data_directory / "raven.mat").resolve()))
    assert compare_models(mini_model, mini_mat_model) is None
    assert compare_models(raven_model, raven_mat_model) is None


# @pytest.mark.xfail(reason="localPath not supported yet")
@pytest.mark.skipif(scipy is None, reason="scipy unavailable")
# @pytest.mark.parametrize("model, filename",
#                          [(pytest.fixture_request("mini_model"),
#                            "mini.mat"),
#                           (pytest.fixture_request("raven_model"),
#                            "raven.mat")])
# TODO: wait for pytest.fixture_request() to get approved
def test_save_matlab_model(
    tmp_path: Path, mini_model: "Model", raven_model: "Model"
) -> None:
    """Test the writing of MAT model.

    Parameters
    ----------
    tmp_path : pathlib.Path
        The path to the temporary test assets store.
    mini_model : cobra.Model
        The mini model.
    raven_model : cobra.Model
        The RAVEN model.

    """
    mini_output_file = tmp_path / "mini.mat"
    raven_output_file = tmp_path / "raven.mat"
    # scipy.io.savemat() doesn't support anything other than
    # str or file-stream object, hence the str conversion
    save_matlab_model(mini_model, str(mini_output_file.resolve()))
    save_matlab_model(raven_model, str(raven_output_file.resolve()))
    assert mini_output_file.exists()
    assert raven_output_file.exists()


@pytest.mark.skipif(scipy is None, reason="scipy unavailable")
def test_large_bounds(tmp_path: Path, model: "Model") -> None:
    """Verify that mat bounds don't get broken by the config defaults.

    Parameters
    ----------
    tmp_path : pathlib.Path
        The path to the temporary test assets store.
    model : cobra.Model
        The "textbook" model.

    """
    model.reactions[0].bounds = -1e6, 1e6
    filepath = tmp_path / "model.mat"
    save_matlab_model(model, str(filepath.resolve()))
    read = load_matlab_model(str(filepath.resolve()))
    assert read.reactions[0].bounds == (-1e6, 1e6)


@pytest.mark.skipif(scipy is None, reason="scipy unavailable")
def test_read_rewrite_matlab_model(
    compare_models: Callable, tmp_path: Path, data_directory: Path
) -> None:
    """Verify that rewritten matlab model is identical to original.

    Parameters
    ----------
    compare_models : Callable
        A callable to compare models.
    tmp_path : pathlib.Path
        The path to the temporary test assets store.
    data_directory : pathlib.Path
        The path to the test data directory.

    """
    mini_mat_model = load_matlab_model(str((data_directory / "mini.mat").resolve()))
    raven_mat_model = load_matlab_model(str((data_directory / "raven.mat").resolve()))
    mini_output_file = tmp_path.joinpath("mini.mat")
    raven_output_file = tmp_path.joinpath("raven.mat")
    # scipy.io.savemat() doesn't support anything other than
    # str or file-stream object, hence the str conversion
    save_matlab_model(mini_mat_model, str(mini_output_file))
    save_matlab_model(raven_mat_model, str(raven_output_file))
    mini_mat_model_reload = load_matlab_model(str(mini_output_file))
    raven_mat_model_reload = load_matlab_model(str(raven_output_file))
    assert compare_models(mini_mat_model, mini_mat_model_reload) is None
    assert compare_models(raven_mat_model, raven_mat_model_reload) is None


@pytest.mark.skipif(scipy is None, reason="scipy unavailable")
@pytest.mark.parametrize(
    "xml_file", ["e_coli_core.xml", "salmonella.xml", "mini_cobra.xml", "mini_fbc2.xml"]
)
# When using a better comparison function, can run test on
# "annotation.xml", "example_notes.xml", "fbc_ex1.xml", "fbc_ex2.xml", "validation.xml"
# "valid_annotation_output.xml" has reaction annotations in a metabolite, so they would
# be thrown out by matlab
def test_compare_xml_to_written_matlab_model(
    compare_models: Callable,
    data_directory: Path,
    tmp_path: Path,
    xml_file: str,
) -> None:
    """Verify that xml rewritten as mat file is written and read correctly.

    Parameters
    ----------
    compare_models : Callable
        A callable to compare models.
    data_directory : pathlib.Path
        The path to the test data directory.
    tmp_path : pathlib.Path
        The path to the temporary test assets store.
    xml_file : str
        The name of the XML file to compare against.

    """
    xml_model = read_sbml_model(str((data_directory / xml_file).resolve()))
    mat_output_file = tmp_path / xml_file.replace(".xml", ".mat")
    save_matlab_model(
        xml_model, str(mat_output_file.resolve())
    )  # lac__D_e_boundary confuses the reading of matlab
    mat_model = load_matlab_model(str(mat_output_file.resolve()))
    assert compare_models(xml_model, mat_model) is None


@pytest.mark.skipif(scipy is None, reason="scipy unavailable")
def test_fail_on_problematic_compartments(data_directory: Path) -> None:
    """Test that mat import will fail if there are problems in compartments.

    Parameters
    ----------
    data_directory : pathlib.Path
        The path to the test data directory.

    """
    with pytest.raises(IOError):
        # AntCore does not have defined compartments
        load_matlab_model(str((data_directory / "AntCore.mat").resolve()))
    with pytest.raises(IOError):
        # Ec_iAF1260_flux1 has underscore in compartment names which is not allowed
        load_matlab_model(str((data_directory / "Ec_iAF1260_flux1.mat").resolve()))


@pytest.mark.skipif(scipy is None, reason="scipy unavailable")
def test_mat_model_with_long_compartment_ids(
    compare_models: Callable, data_directory: Path, tmp_path: Path
) -> None:
    """Test that long compartment IDs like "luSI" are correctly loaded.

    Parameters
    ----------
    compare_models : Callable
        A callable to compare models.
    data_directory : pathlib.Path
        The path to the test data directory.
    tmp_path : pathlib.Path
        The path to the temporary test assets store.

    """
    model_compartments = load_matlab_model(
        str((data_directory / "compartments.mat").resolve())
    )
    assert model_compartments.compartments == {
        "csf": "csf",
        "bcK": "bcK",
        "a": "a",
        "luSI": "luSI",
        "luLI": "luLI",
        "luP": "luP",
        "aL": "aL",
        "fe": "fe",
    }
    assert len(model_compartments.metabolites) == 8
    assert len(model_compartments.reactions) == 15
    for met in model_compartments.metabolites:
        assert met.annotation == {
            "bigg.metabolite": ["glc__D"],
            "cas": ["50-99-7"],
            "kegg.compound": ["C00031"],
            "pubchem.substance": ["3333"],
        }
    output_file = tmp_path / "compartments.mat"
    save_matlab_model(model_compartments, str(output_file.resolve()))
    model_compartments_reloaded = load_matlab_model(str(output_file.resolve()))
    assert compare_models(model_compartments, model_compartments_reloaded) is None


@pytest.mark.skipif(scipy is None, reason="scipy unavailable")
def test_mat_model_with_no_genes(
    compare_models: Callable, data_directory: Path, tmp_path: Path
) -> None:
    """Test that a model with no genes is loaded and reloaded correctly.

    Parameters
    ----------
    compare_models : Callable
        A callable to compare models.
    data_directory : pathlib.Path
        The path to the test data directory.
    tmp_path : pathlib.Path
        The path to the temporary test assets store.

    """
    model_no_genes = load_matlab_model(
        str((data_directory / "cardiac_mit_glcuptake_atpmax.mat").resolve())
    )
    assert not len(model_no_genes.genes)
    output_file = tmp_path / "cardiac_mit_glcuptake_atpmax.mat"
    save_matlab_model(model_no_genes, str(output_file.resolve()))
    model_no_genes_reloaded = load_matlab_model(str(output_file.resolve()))
    assert compare_models(model_no_genes, model_no_genes_reloaded) is None


@pytest.mark.skipif(scipy is None, reason="scipy unavailable")
def test_mat_model_wrong_caps(compare_models: Callable, data_directory: Path) -> None:
    """Check that wrong capitalization in matlab field names is processed correctly.

    See https://gist.github.com/akaviaLab/3dcb0eed6563a9d3d1e07198337300ac to create it
    again when needed.

    Parameters
    ----------
    compare_models : Callable
        A callable to compare models.
    data_directory : pathlib.Path
        The path to the test data directory.

    """
    mat_model = load_matlab_model(str(Path(data_directory / "mini.mat").resolve()))
    mat_wrong_caps_model = load_matlab_model(
        str(Path(data_directory, "mini_wrong_key_caps.mat").resolve())
    )
    assert compare_models(mat_model, mat_wrong_caps_model) is None
    EXPECTED_RXN_ANNOTATION = {
        "rhea": ["16369", "16370", "16371", "16372"],
        "metanetx.reaction": ["MNXR101037"],
        "kegg.reaction": ["R00704"],
        "bigg.reaction": ["LDH_D"],
        "ec-code": ["1.1.1.28"],
        "biocyc": ["META:DLACTDEHYDROGNAD-RXN"],
        "sbo": ["SBO:0000375"],
    }
    actual_rxn_annotation = dict(
        mat_wrong_caps_model.reactions.get_by_id("LDH_D").annotation
    )
    expected_rxn_keys = EXPECTED_RXN_ANNOTATION.keys()
    actual_rxn_keys = actual_rxn_annotation.keys()
    assert expected_rxn_keys == actual_rxn_keys
    for key in actual_rxn_keys:
        assert EXPECTED_RXN_ANNOTATION[key] == actual_rxn_annotation[key]
    for rxn in mat_model.reactions.list_attr("id"):
        assert (
            mat_wrong_caps_model.reactions.get_by_id(rxn).annotation
            == mat_model.reactions.get_by_id(rxn).annotation
        )

    EXPECTED_MAT_ANNOTATION = {
        "seed.compound": ["cpd00020"],
        "unipathway.compound": ["UPC00022"],
        "lipidmaps": ["LMFA01060077"],
        "reactome": sorted(["REACT_113557", "REACT_389680", "REACT_29398"]),
        "biocyc": ["PYRUVATE"],
<<<<<<< HEAD
        "chebi": sorted(
            [
                "CHEBI:15361",
                "CHEBI:14987",
                "CHEBI:8685",
                "CHEBI:32816",
                "CHEBI:45253",
                "CHEBI:26466",
                "CHEBI:26462",
            ]
        ),
=======
        "chebi": [
            "CHEBI:15361",
            "CHEBI:14987",
            "CHEBI:8685",
            "CHEBI:32816",
            "CHEBI:45253",
            "CHEBI:26466",
            "CHEBI:26462",
        ],
>>>>>>> 178bb089
        "pubchem.substance": ["3324"],
        "bigg.metabolite": ["pyr"],
        "cas": ["127-17-3"],
        "hmdb": ["HMDB00243"],
        "kegg.compound": ["C00022"],
    }
    actual_met_annotation = mat_wrong_caps_model.metabolites.get_by_id(
        "pyr_c"
    ).annotation.annotations
    expected_met_keys = EXPECTED_MAT_ANNOTATION.keys()
    actual_met_keys = actual_met_annotation.keys()
    assert expected_met_keys == actual_met_keys
    for key in actual_met_keys:
        assert EXPECTED_MAT_ANNOTATION[key] == actual_met_annotation[key]
    for met in mat_model.metabolites.list_attr("id"):
        assert (
            mat_wrong_caps_model.metabolites.get_by_id(met).annotation
            == mat_model.metabolites.get_by_id(met).annotation
        )<|MERGE_RESOLUTION|>--- conflicted
+++ resolved
@@ -311,7 +311,6 @@
         "lipidmaps": ["LMFA01060077"],
         "reactome": sorted(["REACT_113557", "REACT_389680", "REACT_29398"]),
         "biocyc": ["PYRUVATE"],
-<<<<<<< HEAD
         "chebi": sorted(
             [
                 "CHEBI:15361",
@@ -323,17 +322,6 @@
                 "CHEBI:26462",
             ]
         ),
-=======
-        "chebi": [
-            "CHEBI:15361",
-            "CHEBI:14987",
-            "CHEBI:8685",
-            "CHEBI:32816",
-            "CHEBI:45253",
-            "CHEBI:26466",
-            "CHEBI:26462",
-        ],
->>>>>>> 178bb089
         "pubchem.substance": ["3324"],
         "bigg.metabolite": ["pyr"],
         "cas": ["127-17-3"],
