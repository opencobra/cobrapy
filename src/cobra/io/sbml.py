--- conflicted
+++ resolved
@@ -1352,13 +1352,9 @@
 # -----------------------------------------------------------------------------
 # Notes
 # -----------------------------------------------------------------------------
-<<<<<<< HEAD
+
 def _parse_notes_info(sbase: libsbml.SBase) -> Notes:
     """ Creates Notes object.
-=======
-def _parse_notes_dict(sbase):
-    """Creates dictionary of COBRA notes.
->>>>>>> ad494143
 
     Parameters
     ----------
