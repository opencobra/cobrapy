--- conflicted
+++ resolved
@@ -46,11 +46,7 @@
     "metSABIORKID": "sabiork.compound",
     "metSLMID": "slm",
     "metSMILES": "SMILES",
-<<<<<<< HEAD
-    "metSBOTerm": "sbo",
-=======
     "metSBOTerms": "sbo",
->>>>>>> 178bb089
     "metCasNumber": "cas",
 }
 
@@ -529,38 +525,12 @@
     empty_lists = [[""] * len(annotation_list) for _ in annotation_matlab]
     annotation_cells_to_be = dict(zip(annotation_matlab.values(), empty_lists))
     for i in range(len(annotation_list)):
-<<<<<<< HEAD
-        for provider_key, v in annotation_list[i].items():
-            if isinstance(v, str):
-                v = [v]
-            if provider_key == "pubmed":
-                v = ", ".join(
-                    ["PMID:" + annot if "PMID:" not in annot else annot for annot in v]
-                )
-            elif provider_key == "CHEBI":
-                v = ", ".join(
-                    [
-                        "CHEBI:" + annot if "CHBEI:" not in annot else annot
-                        for annot in v
-                    ]
-                )
-            elif provider_key == "ec-code":
-                v = " or ".join(v)
-            else:
-                v = ", ".join(v)
-            if provider_key not in providers_used:
-                continue
-            annotation_cells_to_be[annotation_matlab[provider_key]][i] = v
-=======
         for provider_key, obj_annotation in annotation_list[i].items():
             if isinstance(obj_annotation, str):
                 obj_annotation = [obj_annotation]
             if provider_key == "pubmed":
                 obj_annotation = ", ".join(
-                    [
-                        "PMID:" + annot if "PMID:" not in annot else annot
-                        for annot in obj_annotation
-                    ]
+                    ["PMID:" + annot if "PMID:" not in annot else annot for annot in obj_annotation]
                 )
             elif provider_key == "CHEBI":
                 obj_annotation = ", ".join(
@@ -576,7 +546,6 @@
             if provider_key not in providers_used:
                 continue
             annotation_cells_to_be[annotation_matlab[provider_key]][i] = obj_annotation
->>>>>>> 178bb089
     for annotation_key, item_list in annotation_cells_to_be.items():
         mat_dict[annotation_key] = _cell(item_list)
 
@@ -613,15 +582,6 @@
     empty_lists = [[""] * len(note_list) for _ in annotation_matlab]
     annotation_cells_to_be = dict(zip(annotation_matlab.values(), empty_lists))
     for i in range(len(note_list)):
-<<<<<<< HEAD
-        for provider_key, v in note_list[i].items():
-            if provider_key not in providers_used:
-                continue
-            if provider_key == CONFIDENCE_STR:
-                v = float(v)
-            if not len(annotation_cells_to_be[annotation_matlab[provider_key]][i]):
-                annotation_cells_to_be[annotation_matlab[provider_key]][i] = v
-=======
         for provider_key, object_note in note_list[i].items():
             if provider_key not in providers_used:
                 continue
@@ -629,16 +589,11 @@
                 object_note = float(object_note)
             if not len(annotation_cells_to_be[annotation_matlab[provider_key]][i]):
                 annotation_cells_to_be[annotation_matlab[provider_key]][i] = object_note
->>>>>>> 178bb089
             else:
                 # References that aren't MIRIAM compliant will go to rxnNotes
                 annotation_cells_to_be[annotation_matlab[provider_key]][i] = (
                     annotation_cells_to_be[annotation_matlab[provider_key]][i]
-<<<<<<< HEAD
-                    + f"; {v}"
-=======
                     + f"; {object_note}"
->>>>>>> 178bb089
                 )
     for annotation_key, item_list in annotation_cells_to_be.items():
         mat_dict[annotation_key] = _cell(item_list)
@@ -946,9 +901,7 @@
         rxn_group_names = set(rxn_subsystems).difference({None})
         new_groups = []
         for g_name in sorted(rxn_group_names):
-            group_members = model.reactions.query(
-                lambda x, g_n=g_name: x.subsystem == g_n
-            )
+            group_members = model.reactions.query(lambda x: x.subsystem == g_name)
             new_group = Group(
                 id=g_name, name=g_name, members=group_members, kind="partonomy"
             )
