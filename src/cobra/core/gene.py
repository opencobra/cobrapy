--- conflicted
+++ resolved
@@ -1,9 +1,5 @@
-<<<<<<< HEAD
-"""Functions to create and manage cobra.Gene"""
-=======
 """Provide functions for dealing with genes and gene product rules (GPR)."""
 
->>>>>>> f1275f04
 import re
 from ast import (
     AST,
@@ -606,19 +602,11 @@
         """Copy a GPR."""
         return deepcopy(self)
 
-<<<<<<< HEAD
-    def __repr__(self):
-        return "%s.%s.from_string(%r)" % (
-            self.__class__.__module__,
-            self.__class__.__qualname__,
-            self.to_string(),
-=======
     def __repr__(self) -> str:
         """Return the GPR with module, class, and code to recreate it."""
         return (
             f"{self.__class__.__module__}.{self.__class__.__qualname__}"
             f"({self.to_string()!r})"
->>>>>>> f1275f04
         )
 
     def __str__(self) -> str:
@@ -636,11 +624,9 @@
         """
         return self.to_string(names={})
 
-<<<<<<< HEAD
-    def _repr_html__(self):
-        return """<p><strong>GPR</strong></p><p>{gpr}</p>""".format(
-            gpr=format_long_string(self.to_string(), 100)
-        )
+    def _repr_html_(self) -> str:
+        return f"""<p><strong>GPR</strong></p><p>{format_long_string(self.to_string(),
+                                                                     100)}</p>"""
 
     def as_symbolic(
         self,
@@ -792,11 +778,6 @@
             if isinstance(self_symb, Symbol) or isinstance(other_symb, Symbol):
                 return False
             return self_symb.equals(other_symb)
-=======
-    def _repr_html_(self) -> str:
-        return f"""<p><strong>GPR</strong></p><p>{format_long_string(self.to_string(),
-                                                                     100)}</p>"""
->>>>>>> f1275f04
 
 
 def eval_gpr(expr: Union[Expression, GPR], knockouts: Union[DictList, set]) -> bool:
