--- conflicted
+++ resolved
@@ -51,11 +51,7 @@
             "pandas>=0.17.0",
             "optlang>=1.4.2",
             "tabulate",
-<<<<<<< HEAD
-            "depinfo"
-=======
             "depinfo",
->>>>>>> 0dd35262
             "python-libsbml-experimental>=5.17.2",
         ],
         tests_require=[
