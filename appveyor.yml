image: Previous Visual Studio 2015
environment:

  global:
    # SDK v7.0 MSVC Express 2008's SetEnv.cmd script will fail if the
    # /E:ON and /V:ON options are not enabled in the batch script intepreter
    # See: http://stackoverflow.com/a/13751649/163740
    WITH_COMPILER: "cmd /E:ON /V:ON /C .\\appveyor\\run_with_env.cmd"
    PIP_CACHE_DIR: "pip_cache"

  matrix:
    - PYTHON: "C:\\Python27"
      PYTHON_VERSION: "2.7.12"
      PYTHON_ARCH: "32"

    - PYTHON: "C:\\Python34"
      PYTHON_VERSION: "3.4.5"
      PYTHON_ARCH: "32"

    - PYTHON: "C:\\Python35"
      PYTHON_VERSION: "3.5.2"
      PYTHON_ARCH: "32"

    - PYTHON: "C:\\Python27-x64"
      PYTHON_VERSION: "2.7.12"
      PYTHON_ARCH: "64"

    - PYTHON: "C:\\Python34-x64"
      PYTHON_VERSION: "3.4.5"
      PYTHON_ARCH: "64"

    - PYTHON: "C:\\Python35-x64"
      PYTHON_VERSION: "3.5.2"
      PYTHON_ARCH: "64"

clone_depth: 25

init:
  - "ECHO %PYTHON% %PYTHON_VERSION% %PYTHON_ARCH%bit"

# cache:
#     - glpk_build -> appveyor/build_glpk.py
#     - pip_cache -> appveyor.yml

install:
  - "powershell appveyor\\install.ps1"
  - ps: Start-FileDownload 'https://bitbucket.org/gutworth/six/raw/default/six.py'
<<<<<<< HEAD
  - "%PYTHON%/python -m pip install pip setuptools>=6.0 wheel --upgrade"
=======
  - "%PYTHON%/python -m pip install pip setuptools>=24.0 wheel --upgrade"
>>>>>>> 75cd5cf2
  - "%WITH_COMPILER% %PYTHON%/python appveyor/build_glpk.py"
  - "%PYTHON%/python -m pip install --upgrade pytest"
  - "%PYTHON%/python -m pip install pytest-cov pytest-benchmark"
  - "%PYTHON%/python -m pip install Cython jsonschema twine pypandoc==1.1.3"

build: off

test_script:
  - "%WITH_COMPILER% %PYTHON%/python setup.py develop"
  - "%WITH_COMPILER% %PYTHON%/python -m pytest --cov=cobra --benchmark-skip"

after_test:
  - "%WITH_COMPILER% %PYTHON%/python setup.py bdist_wheel bdist_wininst"

artifacts:
  - path: dist\*

deploy_script:
  - ps: >-
      if($env:appveyor_repo_tag -eq 'True') {
          Invoke-Expression "$env:PYTHON/Scripts/twine upload dist/* --username $env:PYPI_USERNAME --password $env:PYPI_PASSWORD"
      }

#on_success:
#  - TODO: upload the content of dist/*.whl to a public wheelhouse<|MERGE_RESOLUTION|>--- conflicted
+++ resolved
@@ -1,4 +1,3 @@
-image: Previous Visual Studio 2015
 environment:
 
   global:
@@ -38,19 +37,17 @@
 init:
   - "ECHO %PYTHON% %PYTHON_VERSION% %PYTHON_ARCH%bit"
 
-# cache:
-#     - glpk_build -> appveyor/build_glpk.py
-#     - pip_cache -> appveyor.yml
+cache:
+    - glpk_build -> appveyor/build_glpk.py
+    - pip_cache -> appveyor.yml
+
 
 install:
   - "powershell appveyor\\install.ps1"
   - ps: Start-FileDownload 'https://bitbucket.org/gutworth/six/raw/default/six.py'
-<<<<<<< HEAD
-  - "%PYTHON%/python -m pip install pip setuptools>=6.0 wheel --upgrade"
-=======
   - "%PYTHON%/python -m pip install pip setuptools>=24.0 wheel --upgrade"
->>>>>>> 75cd5cf2
   - "%WITH_COMPILER% %PYTHON%/python appveyor/build_glpk.py"
+  - "%PYTHON%/python -m pip install pip setuptools wheel --upgrade"
   - "%PYTHON%/python -m pip install --upgrade pytest"
   - "%PYTHON%/python -m pip install pytest-cov pytest-benchmark"
   - "%PYTHON%/python -m pip install Cython jsonschema twine pypandoc==1.1.3"
