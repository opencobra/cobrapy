--- conflicted
+++ resolved
@@ -1,13 +1,8 @@
-<<<<<<< HEAD
 # -*- coding: utf-8 -*-
 
-"""This module includes additional helper functions for the optlang
-solver object that integrate well with the context manager, meaning that
-=======
 """Additional helper functions for the optlang solvers.
 
 All functions integrate well with the context manager, meaning that
->>>>>>> 6147ee23
 all operations defined here are automatically reverted when used in a
 `with model:` block.
 
