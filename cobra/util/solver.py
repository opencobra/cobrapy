"""This module includes additional helper functions for the optlang
solver object that integrate well with the context manager, meaning that
all operations defined here are automatically reverted when used in a
`with model:` block.

The functions defined here together with the existing model functions should
allow you to implement custom flux analysis methods with ease."""

from cobra.util.context import get_context
import cobra.solvers as legacy_solvers
from functools import partial
import optlang
import re
import sympy


class SolverNotFound(Exception):
    """
    A simple Exception when a solver can not be found.
    """
    pass


solvers = {match.split("_")[0]: getattr(optlang, match)
           for match in dir(optlang) if "_interface" in match}
"""
Defines all the solvers that were found in optlang.
"""


def linear_reaction_coefficients(model, reactions=None):
    """Coefficient for the reactions in a linear objective

    Parameters
    ----------
    model : cobra model
        the model object that defined the objective
    reactions : list
        an optional list for the reactions to get the coefficients for. All
        reactions if left missing.

    Returns
    -------
    dict
        A dictionary where the key is the reaction object and the value is
        the corresponding coefficient. Empty dictionary if there are no
        linear terms in the objective.
    """
    linear_coefficients = {}
    reactions = model.reactions if not reactions else reactions
    try:
        objective_expression = model.solver.objective.expression
        coefficients = objective_expression.as_coefficients_dict()
    except AttributeError:
        return linear_coefficients
    for rxn in reactions:
        forward_coefficient = coefficients.get(rxn.forward_variable, 0)
        reverse_coefficient = coefficients.get(rxn.reverse_variable, 0)
        if forward_coefficient != 0:
            if forward_coefficient == -reverse_coefficient:
                linear_coefficients[rxn] = float(forward_coefficient)
    return linear_coefficients


def set_objective(model, value, additive=False):
    """ Set the model objective

    Parameters
    ----------
    model : cobra model
       The model to set the objective for
    value : model.solver.interface.Objective,
            e.g. optlang.glpk_interface.Objective, sympy.Basic or dict

        If the model objective is linear, the value can be a new Objective
        object or a dictionary with linear coefficients where each key is a
        reaction and the element the new coefficient (float).

        If the objective is not linear and `additive` is true, only values
        of class Objective.

    additive : bool
        If true, add the terms to the current objective, otherwise start with
        an empty objective.
    """
    by_objective = isinstance(value,
                              (sympy.Basic, model.solver.interface.Objective))

    not_supported = (
        additive and (not model.objective.is_Linear and not by_objective))
    if not_supported:
        raise ValueError('can only update non-linear objectives additively '
                         'using object of class '
                         'model.solver.interface.Objective, not %s' %
                         type(value))
    reverse_value = None
    if by_objective:
        if not additive:
            if isinstance(value, sympy.Basic):
                value = model.solver.interface.Objective(value, sloppy=False)
            model.solver.objective = value
        else:
            if isinstance(value, model.solver.interface.Objective):
                value = value.expression
            model.solver.objective += value
            reverse_value = -value
    elif isinstance(value, dict):
        if not additive:
            model.solver.objective = model.solver.interface.Objective(
                sympy.S.Zero, direction='max')
        reverse_value = {}
        for reaction, coef in value.items():
            reverse_value[reaction] = reaction.objective_coefficient
            model.solver.objective.set_linear_coefficients(
                {reaction.forward_variable: coef,
                 reaction.reverse_variable: -coef})
    else:
        raise TypeError(
            '%r is not a valid objective for %r.' % (value, model.solver))
    context = get_context(model)
    if context and reverse_value:
        context(partial(set_objective, model=model, value=reverse_value,
                        additive=additive))


def interface_to_str(interface):
    """Give a string representation for an optlang interface.

    Parameters
    ----------
    interface : string
        Full name of the interface in optlang or cobra representation.
        For instance 'optlang.glpk_interface' or 'optlang-glpk'.

    Returns
    -------
    string
       The name of the interface as a string
    """
    return re.sub(r"optlang.|.interface", "", interface)


def get_solver_name(mip=False, qp=False):
    """Selects a solver for a given optimization problem in a reproducible
    manner.

    Parameters
    ----------
    mip : bool
        Does the solver require mixed integer linear programming capabilities?
    qp : bool
        Does the solver require quadratic programming capabilities?

    Returns
    -------
    string
        The name of feasible solver.

    Notes
    -----
    Raises SolverNotFound if a suitable solver is not found.
    """
    if len(solvers) == 0:
        raise SolverNotFound("no solvers installed")
    # glpk only does lp, not qp. Gurobi and cplex are better at mip
    mip_order = ["gurobi", "cplex", "mosek", "glpk"]
    lp_order = ["glpk", "cplex", "gurobi", "mosek", "scipy"]
    qp_order = ["gurobi", "cplex", "mosek"]

    if mip is False and qp is False:
        for solver_name in lp_order:
            if solver_name in solvers:
                return solver_name
        # none of them are in the list order - so return the first one
        return list(solvers)[0]
    elif qp:  # mip does not yet matter for this determination
        for solver_name in qp_order:
            if solver_name in solvers:
                return solver_name
        raise SolverNotFound("no qp-capable solver found")
    else:
        for solver_name in mip_order:
            if solver_name in solvers:
                return solver_name
    raise SolverNotFound("no mip-capable solver found")


def choose_solver(model, solver=None, **solver_specs):
    """Choose a solver given a solver name and model.

    This will choose a solver compatible with the model and required
    capabilities. Also respects model.solver where it can.

    Parameters
    ----------
    model : a cobra model
        The model for which to choose the solver.
    solver : str, optional
        The name of the solver to be used. Optlang solvers should be prefixed
        by "optlang-", for instance "optlang-glpk".
    solver_specs : arguments passed to get_solver_name, optional
        The specifications for the solver. For instance `qp=True`.

    Returns
    -------
    legacy : boolean
        Whether the returned solver is a legacy (old cobra solvers) version or
        an optlang solver (legacy = False).
    solver : a cobra or optlang solver interface
        Returns a valid solver for the problem. May be a cobra solver or an
        optlang interface.

    Raises
    ------
    SolverNotFound
        If no suitable solver could be found.
    """
    legacy = False
    if solver is None:
        solver = model.solver
    elif "optlang-" in solver:
        solver = interface_to_str(solver)
        solver = solvers[solver]
    else:
        legacy = True
        solver = legacy_solvers.solver_dict[solver]

<<<<<<< HEAD
    return legacy, solver


def add_to_solver(model, what):
=======
    return (legacy, solver)


def add_to_solver(model, what=None):
>>>>>>> 4f3cfb76
    """Adds variables and constraints to a Model's solver object.

    Useful for variables and constraints that can not be expressed with
    reactions and lower/upper bounds. Will integrate with the Model's context
    manager in order to revert changes upon leaving the context.

    Parameters
    ----------
    model : a cobra model
       The model to which to add the variables and constraints.
    what : list or tuple of optlang variables or constraints.
       The variables or constraints to add to the model. Must be of class
       `model.solver.interface.Variable` or
       `model.solver.interface.Constraint`.
    """
    context = get_context(model)

    model.solver.add(what)
    if context:
        context(partial(model.solver.remove, what))


def remove_from_solver(model, what):
    """Removes variables and constraints from a Model's solver object.

    Useful to temporarily remove variables and constraints from a Models's
    solver object.

    Parameters
    ----------
    model : a cobra model
       The model from which to remove the variables and constraints.
    what : list or tuple of optlang variables or constraints.
       The variables or constraints to remove from the model. Must be of
       class `model.solver.interface.Variable` or
       `model.solver.interface.Constraint`.
    """
    context = get_context(model)

    model.solver.remove(what)
    if context:
        context(partial(model.solver.add, what))


def add_absolute_expression(model, expression, name="abs_var", ub=None):
    """Adds the absolute value of an expression to the model and defines
    a variable for the absolute value that can be used in other objectives or
    constraints.

    Parameters
    ----------
    model : a cobra model
       The model to which to add the absolute expression.
    expression : A sympy expression
       Must be a valid expression within the Model's solver object. The
       absolute value is applied automatically on the expression.
    name : string
       The name of the newly created variable.
    ub : positive float
       The upper bound for the variable.
    """
    variable = model.solver.interface.Variable(name, lb=0, ub=ub)

    # The following constraints enforce variable > expression and
    # variable > -expression
    constraints = [
        model.solver.interface.Constraint(
            expression - variable, ub=0, name="abs_pos_" + name),
        model.solver.interface.Constraint(
            expression + variable, lb=0, name="abs_neg_" + name)
    ]
    add_to_solver(model, constraints + [variable])<|MERGE_RESOLUTION|>--- conflicted
+++ resolved
@@ -224,18 +224,10 @@
     else:
         legacy = True
         solver = legacy_solvers.solver_dict[solver]
-
-<<<<<<< HEAD
     return legacy, solver
 
 
 def add_to_solver(model, what):
-=======
-    return (legacy, solver)
-
-
-def add_to_solver(model, what=None):
->>>>>>> 4f3cfb76
     """Adds variables and constraints to a Model's solver object.
 
     Useful for variables and constraints that can not be expressed with
