--- conflicted
+++ resolved
@@ -1,10 +1,6 @@
 from os.path import join, abspath, dirname
 from cobra.io import read_sbml_model
 import pytest
-<<<<<<< HEAD
-=======
-
->>>>>>> 357b5836
 try:
     from cPickle import load as _load
 except ImportError:
@@ -42,9 +38,5 @@
 def test_all():
     """ alias for running all unit-tests on installed cobra
     """
-<<<<<<< HEAD
-    return pytest.main(['--pyargs', 'cobra']) == 0
-=======
     return pytest.main(
-        ['--pyargs', 'cobra', '--benchmark-skip', '-v', '-rs']) == 0
->>>>>>> 357b5836
+        ['--pyargs', 'cobra', '--benchmark-skip', '-v', '-rs']) == 0