--- conflicted
+++ resolved
@@ -237,20 +237,12 @@
             self.assertEqual(metabolites, metabolites_copy)
 
     def test_add_reaction(self):
-<<<<<<< HEAD
-        """Verify that no orphan genes are metabolites are contained in reactions after
-        adding them to the model.
-        
-        """
-        _model = Model('test')
-=======
         """test reaction addition
 
         Need to verify that no orphan genes or metabolites are
         contained in reactions after adding them to the model.
         """
         _model = self.model_class('test')
->>>>>>> f3d4bdd0
         _model.add_reactions([x.copy() for x in self.model.reactions])
         _genes = []
         _metabolites = []
@@ -260,8 +252,6 @@
         _orphan_metabolites = [x for x in _metabolites if x.model is not _model]
         self.assertEqual(len(_orphan_genes), 0, msg='It looks like there are dangling genes when running Model.add_reactions')
         self.assertEqual(len(_orphan_metabolites), 0, msg='It looks like there are dangling metabolites when running Model.add_reactions')
-<<<<<<< HEAD
-=======
 
 @skipIf(scipy is None, "scipy required for ArrayBasedModel")
 class TestCobraArrayModel(TestCobraModel):
@@ -305,7 +295,6 @@
             self.assertEqual(model.S[0, 2546], 4)
             self.assertEqual(model.S[0, 0], -1)
             self.assertEqual(model.lower_bounds[2546], -3.14)
->>>>>>> f3d4bdd0
 
 class TestCobraIO(CobraTestCase):
     try:
