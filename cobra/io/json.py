--- conflicted
+++ resolved
@@ -103,14 +103,8 @@
         new_reaction['metabolites'] = mets
         new_reactions.append(new_reaction)
     for metabolite in model.metabolites:
-<<<<<<< HEAD
-        new_metabolite = {key: str(getattr(metabolite, key))
-                          for key in metabolite_attributes if key!='notes'}
-        new_metabolite['notes'] = getattr(metabolite, 'notes')
-=======
         new_metabolite = {key: _fix_type(getattr(metabolite, key))
                           for key in metabolite_attributes}
->>>>>>> d62e594e
         new_metabolites.append(new_metabolite)
     for gene in model.genes:
         new_gene = {key: str(getattr(gene, key))
