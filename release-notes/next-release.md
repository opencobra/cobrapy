--- conflicted
+++ resolved
@@ -14,11 +14,8 @@
 ## Other
 
 * Resolve `flake8` issues and add missing type annotations and docstrings in `src/cobra/io` and `tests/test_io` (#1212).
-<<<<<<< HEAD
 * Change type hints in dictlist.py to include Object and derivate classes, which reduces type mismatch warnings.
-=======
 * Updated model.py and test_model.py to Python 3.6+, including type annotations and docstrings.
->>>>>>> 2d343e79
 
 ## Deprecated features
 
