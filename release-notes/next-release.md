--- conflicted
+++ resolved
@@ -18,14 +18,11 @@
 
 ## Other
 
-<<<<<<< HEAD
 Removed pymatlib direct transfer of models to matlab process. 
 Please use save_matlab_model() and then read the model in matlab.
-=======
 Added two tests for GPR fixes
 test_gpr_wrong_input()
 test_gpr_that_needs_two_replacements()
->>>>>>> ca8e8bdc
 
 ## Deprecated features
 
