
{
 "cells": [
  {
   "cell_type": "markdown",
   "metadata": {},
   "source": [
    "# Reading and Writing Models"
   ]
  },
  {
   "cell_type": "markdown",
   "metadata": {},
   "source": [
    "Cobrapy supports reading and writing models in SBML (with and without FBC), JSON, YAML, MAT, and pickle formats. Generally, SBML with FBC version 2 is the preferred format for general use. The JSON format may be more useful for cobrapy-specific functionality.\n",
    "\n",
    "The package also ships with test models in various formats for testing purposes."
   ]
  },
  {
   "cell_type": "code",
   "execution_count": 1,
   "metadata": {},
   "outputs": [
    {
     "name": "stdout",
     "output_type": "stream",
     "text": [
      "mini test files: \n",
      "/Users/uridavidakavia/PycharmProjects/cobrapy/src/cobra/data/mini_fbc2.xml, /Users/uridavidakavia/PycharmProjects/cobrapy/src/cobra/data/mini.json, /Users/uridavidakavia/PycharmProjects/cobrapy/src/cobra/data/mini_fbc1.xml, /Users/uridavidakavia/PycharmProjects/cobrapy/src/cobra/data/mini_fbc2.xml.gz, /Users/uridavidakavia/PycharmProjects/cobrapy/src/cobra/data/mini.yml, /Users/uridavidakavia/PycharmProjects/cobrapy/src/cobra/data/mini_cobra.xml, /Users/uridavidakavia/PycharmProjects/cobrapy/src/cobra/data/mini.mat, /Users/uridavidakavia/PycharmProjects/cobrapy/src/cobra/data/mini_fbc2.xml.bz2, /Users/uridavidakavia/PycharmProjects/cobrapy/src/cobra/data/mini.pickle\n"
     ]
    }
   ],
   "source": [
    "from pathlib import Path\n",
    "from cobra.io import load_json_model, save_json_model, load_matlab_model, save_matlab_model, read_sbml_model, write_sbml_model\n",
    "import logging\n",
    "\n",
    "data_dir = Path(\".\") / \"..\" / \"src\" / \"cobra\" / \"data\"\n",
    "data_dir = data_dir.resolve()\n",
    "\n",
    "print(\"mini test files: \")\n",
    "print(\", \".join(str(i) for i in data_dir.glob('mini*.*')))\n",
    "\n",
    "textbook_model = load_model(\"textbook\")\n",
    "ecoli_model = load_model(\"iJO1366\")\n",
    "logging.getLogger(\"cobra.io.sbml\").setLevel(logging.ERROR)",
<<<<<<< HEAD
    "salmonella_model = load_model(\"iYS1720\")"
=======
    "salmonella_model = load_model(\"salmonella\")"
>>>>>>> 08da33bc
   ]
  },
  {
   "cell_type": "markdown",
   "metadata": {},
   "source": [
    "## SBML"
   ]
  },
  {
   "cell_type": "markdown",
   "metadata": {},
   "source": [
    "The [Systems Biology Markup Language](http://sbml.org) is an XML-based standard format for distributing models which has support for COBRA models through the [FBC extension](http://sbml.org/Documents/Specifications/SBML_Level_3/Packages/Flux_Balance_Constraints_%28flux%29) version 2.\n",
    "\n",
    "Cobrapy has native support for reading and writing SBML with FBCv2. Please note that all id's in the model must conform to the SBML SID requirements in order to generate a valid SBML file."
   ]
  },
  {
   "cell_type": "code",
   "execution_count": 2,
   "metadata": {},
   "outputs": [
    {
     "data": {
      "text/html": [
       "\n",
       "        <table>\n",
       "            <tr>\n",
       "                <td><strong>Name</strong></td>\n",
       "                <td>mini_textbook</td>\n",
       "            </tr><tr>\n",
       "                <td><strong>Memory address</strong></td>\n",
       "                <td>0x07fbe29d69cf8</td>\n",
       "            </tr><tr>\n",
       "                <td><strong>Number of metabolites</strong></td>\n",
       "                <td>23</td>\n",
       "            </tr><tr>\n",
       "                <td><strong>Number of reactions</strong></td>\n",
       "                <td>18</td>\n",
       "            </tr><tr>\n",
       "                <td><strong>Number of groups</strong></td>\n",
       "                <td>0</td>\n",
       "            </tr><tr>\n",
       "                <td><strong>Objective expression</strong></td>\n",
       "                <td>1.0*ATPM - 1.0*ATPM_reverse_5b752 + 1.0*PFK - 1.0*PFK_reverse_d24a6</td>\n",
       "            </tr><tr>\n",
       "                <td><strong>Compartments</strong></td>\n",
       "                <td>cytosol, extracellular</td>\n",
       "            </tr>\n",
       "          </table>"
      ],
      "text/plain": [
       "<Model mini_textbook at 0x7fbe29d69cf8>"
      ]
     },
     "execution_count": 2,
     "metadata": {},
     "output_type": "execute_result"
    }
   ],
   "source": [
    "mini_fbc2_path = data_dir / \"mini_fbc2.xml\" \n",
    "read_sbml_model(str(mini_fbc2_path.resolve()))"
   ]
  },
  {
   "cell_type": "code",
   "execution_count": 3,
   "metadata": {},
   "outputs": [],
   "source": [
    "write_sbml_model(textbook_model, \"test_fbc2.xml\")"
   ]
  },
  {
   "cell_type": "markdown",
   "metadata": {},
   "source": [
    "There are other dialects of SBML prior to FBC 2 which have previously been use to encode COBRA models. The primary ones is the \"COBRA\" dialect which used the \"notes\" fields in SBML files.\n",
    "\n",
    "Cobrapy can use [libsbml](http://sbml.org/Software/libSBML), which must be installed separately (see installation instructions) to read and write these files. When reading in a model, it will automatically detect whether FBC was used or not. When writing a model, the use_fbc_package flag can be used can be used to write files in this legacy \"cobra\" format.\n",
    "\n",
    "Consider having the [lxml](http://lxml.de/) package installed as it can speed up parsing considerably."
   ]
  },
  {
   "cell_type": "code",
   "execution_count": 4,
   "metadata": {},
   "outputs": [
    {
     "data": {
      "text/html": [
       "\n",
       "        <table>\n",
       "            <tr>\n",
       "                <td><strong>Name</strong></td>\n",
       "                <td>mini_textbook</td>\n",
       "            </tr><tr>\n",
       "                <td><strong>Memory address</strong></td>\n",
       "                <td>0x07fbe29d693c8</td>\n",
       "            </tr><tr>\n",
       "                <td><strong>Number of metabolites</strong></td>\n",
       "                <td>23</td>\n",
       "            </tr><tr>\n",
       "                <td><strong>Number of reactions</strong></td>\n",
       "                <td>18</td>\n",
       "            </tr><tr>\n",
       "                <td><strong>Number of groups</strong></td>\n",
       "                <td>0</td>\n",
       "            </tr><tr>\n",
       "                <td><strong>Objective expression</strong></td>\n",
       "                <td>1.0*ATPM - 1.0*ATPM_reverse_5b752 + 1.0*PFK - 1.0*PFK_reverse_d24a6</td>\n",
       "            </tr><tr>\n",
       "                <td><strong>Compartments</strong></td>\n",
       "                <td>cytosol, extracellular</td>\n",
       "            </tr>\n",
       "          </table>"
      ],
      "text/plain": [
       "<Model mini_textbook at 0x7fbe29d693c8>"
      ]
     },
     "execution_count": 4,
     "metadata": {},
     "output_type": "execute_result"
    }
   ],
   "source": [
    "mini_cobra_path = data_dir / \"mini_cobra.xml\" \n",
    "read_sbml_model(str(mini_cobra_path.resolve()))"
   ]
  },
  {
   "cell_type": "code",
   "execution_count": 5,
   "metadata": {},
   "outputs": [],
   "source": [
    "write_sbml_model(textbook_model, \"test_cobra.xml\")"
   ]
  },
  {
   "cell_type": "markdown",
   "metadata": {},
   "source": [
    "## JSON"
   ]
  },
  {
   "cell_type": "markdown",
   "metadata": {},
   "source": [
    "Cobrapy models have a [JSON](https://en.wikipedia.org/wiki/JSON) (JavaScript Object Notation) representation. This format was created for interoperability with [escher](https://escher.github.io)."
   ]
  },
  {
   "cell_type": "code",
   "execution_count": 6,
   "metadata": {},
   "outputs": [
    {
     "data": {
      "text/html": [
       "\n",
       "        <table>\n",
       "            <tr>\n",
       "                <td><strong>Name</strong></td>\n",
       "                <td>mini_textbook</td>\n",
       "            </tr><tr>\n",
       "                <td><strong>Memory address</strong></td>\n",
       "                <td>0x07fbe29c6ac50</td>\n",
       "            </tr><tr>\n",
       "                <td><strong>Number of metabolites</strong></td>\n",
       "                <td>23</td>\n",
       "            </tr><tr>\n",
       "                <td><strong>Number of reactions</strong></td>\n",
       "                <td>18</td>\n",
       "            </tr><tr>\n",
       "                <td><strong>Number of groups</strong></td>\n",
       "                <td>0</td>\n",
       "            </tr><tr>\n",
       "                <td><strong>Objective expression</strong></td>\n",
       "                <td>1.0*ATPM - 1.0*ATPM_reverse_5b752 + 1.0*PFK - 1.0*PFK_reverse_d24a6</td>\n",
       "            </tr><tr>\n",
       "                <td><strong>Compartments</strong></td>\n",
       "                <td>cytosol, extracellular</td>\n",
       "            </tr>\n",
       "          </table>"
      ],
      "text/plain": [
       "<Model mini_textbook at 0x7fbe29c6ac50>"
      ]
     },
     "execution_count": 6,
     "metadata": {},
     "output_type": "execute_result"
    }
   ],
   "source": [
    "mini_json_path = data_dir / \"mini.json\" \n",
    "load_json_model(str(mini_json_path.resolve()))"
   ]
  },
  {
   "cell_type": "code",
   "execution_count": 7,
   "metadata": {},
   "outputs": [],
   "source": [
    "save_json_model(textbook_model, \"test.json\")"
   ]
  },
  {
   "cell_type": "markdown",
   "metadata": {},
   "source": [
    "## YAML"
   ]
  },
  {
   "cell_type": "markdown",
   "metadata": {},
   "source": [
    "Cobrapy models have a [YAML](https://en.wikipedia.org/wiki/YAML) (YAML Ain't Markup Language) representation. This format was created for more human readable model representations and automatic diffs between models."
   ]
  },
  {
   "cell_type": "code",
   "execution_count": 8,
   "metadata": {},
   "outputs": [
    {
     "data": {
      "text/html": [
       "\n",
       "        <table>\n",
       "            <tr>\n",
       "                <td><strong>Name</strong></td>\n",
       "                <td>mini_textbook</td>\n",
       "            </tr><tr>\n",
       "                <td><strong>Memory address</strong></td>\n",
       "                <td>0x07fbe29c6ad30</td>\n",
       "            </tr><tr>\n",
       "                <td><strong>Number of metabolites</strong></td>\n",
       "                <td>23</td>\n",
       "            </tr><tr>\n",
       "                <td><strong>Number of reactions</strong></td>\n",
       "                <td>18</td>\n",
       "            </tr><tr>\n",
       "                <td><strong>Number of groups</strong></td>\n",
       "                <td>0</td>\n",
       "            </tr><tr>\n",
       "                <td><strong>Objective expression</strong></td>\n",
       "                <td>1.0*ATPM - 1.0*ATPM_reverse_5b752 + 1.0*PFK - 1.0*PFK_reverse_d24a6</td>\n",
       "            </tr><tr>\n",
       "                <td><strong>Compartments</strong></td>\n",
       "                <td>cytosol, extracellular</td>\n",
       "            </tr>\n",
       "          </table>"
      ],
      "text/plain": [
       "<Model mini_textbook at 0x7fbe29c6ad30>"
      ]
     },
     "execution_count": 8,
     "metadata": {},
     "output_type": "execute_result"
    }
   ],
   "source": [
    "mini_yml_path = data_dir / \"mini.yml\"\n",
    "load_yaml_model(str(mini_yml_path.resolve()))"
   ]
  },
  {
   "cell_type": "code",
   "execution_count": 9,
   "metadata": {},
   "outputs": [],
   "source": [
    "save_yaml_model(textbook_model, \"test.yml\")"
   ]
  },
  {
   "cell_type": "markdown",
   "metadata": {},
   "source": [
    "## MATLAB"
   ]
  },
  {
   "cell_type": "markdown",
   "metadata": {},
   "source": [
    "Often, models may be imported and exported solely for the purposes of working with the same models in cobrapy and the [MATLAB cobra toolbox](http://opencobra.github.io/cobratoolbox/). MATLAB has its own \".mat\" format for storing variables. Reading and writing to these mat files from python requires scipy.\n",
    "\n",
    "A mat file can contain multiple MATLAB variables. Therefore, the variable name of the model in the MATLAB file can be passed into the reading function:"
   ]
  },
  {
   "cell_type": "code",
   "execution_count": 10,
   "metadata": {},
   "outputs": [
    {
     "data": {
      "text/html": [
       "\n",
       "        <table>\n",
       "            <tr>\n",
       "                <td><strong>Name</strong></td>\n",
       "                <td>mini_textbook</td>\n",
       "            </tr><tr>\n",
       "                <td><strong>Memory address</strong></td>\n",
       "                <td>0x07fbe29c5dd30</td>\n",
       "            </tr><tr>\n",
       "                <td><strong>Number of metabolites</strong></td>\n",
       "                <td>23</td>\n",
       "            </tr><tr>\n",
       "                <td><strong>Number of reactions</strong></td>\n",
       "                <td>18</td>\n",
       "            </tr><tr>\n",
       "                <td><strong>Number of groups</strong></td>\n",
       "                <td>0</td>\n",
       "            </tr><tr>\n",
       "                <td><strong>Objective expression</strong></td>\n",
       "                <td>1.0*ATPM - 1.0*ATPM_reverse_5b752 + 1.0*PFK - 1.0*PFK_reverse_d24a6</td>\n",
       "            </tr><tr>\n",
       "                <td><strong>Compartments</strong></td>\n",
       "                <td>c, e</td>\n",
       "            </tr>\n",
       "          </table>"
      ],
      "text/plain": [
       "<Model mini_textbook at 0x7fbe29c5dd30>"
      ]
     },
     "execution_count": 10,
     "metadata": {},
     "output_type": "execute_result"
    }
   ],
   "source": [
    "mini_mat_path = data_dir / \"mini.mat\"\n",
    "load_matlab_model(\n",
    "    str(mini_mat_path.resolve()),\n",
    "    variable_name=\"mini_textbook\",\n",
    ")"
   ]
  },
  {
   "cell_type": "markdown",
   "metadata": {},
   "source": [
    "If the mat file contains only a single model, cobra can figure out which variable to read from, and the variable_name parameter is unnecessary."
   ]
  },
  {
   "cell_type": "code",
   "execution_count": 11,
   "metadata": {},
   "outputs": [
    {
     "data": {
      "text/html": [
       "\n",
       "        <table>\n",
       "            <tr>\n",
       "                <td><strong>Name</strong></td>\n",
       "                <td>mini_textbook</td>\n",
       "            </tr><tr>\n",
       "                <td><strong>Memory address</strong></td>\n",
       "                <td>0x07fbe299af940</td>\n",
       "            </tr><tr>\n",
       "                <td><strong>Number of metabolites</strong></td>\n",
       "                <td>23</td>\n",
       "            </tr><tr>\n",
       "                <td><strong>Number of reactions</strong></td>\n",
       "                <td>18</td>\n",
       "            </tr><tr>\n",
       "                <td><strong>Number of groups</strong></td>\n",
       "                <td>0</td>\n",
       "            </tr><tr>\n",
       "                <td><strong>Objective expression</strong></td>\n",
       "                <td>1.0*ATPM - 1.0*ATPM_reverse_5b752 + 1.0*PFK - 1.0*PFK_reverse_d24a6</td>\n",
       "            </tr><tr>\n",
       "                <td><strong>Compartments</strong></td>\n",
       "                <td>c, e</td>\n",
       "            </tr>\n",
       "          </table>"
      ],
      "text/plain": [
       "<Model mini_textbook at 0x7fbe299af940>"
      ]
     },
     "execution_count": 11,
     "metadata": {},
     "output_type": "execute_result"
    }
   ],
   "source": [
    "mini_mat_path = data_dir / \"mini.mat\"\n",
    "load_matlab_model(str(mini_mat_path.resolve()))"
   ]
  },
  {
   "cell_type": "markdown",
   "metadata": {},
   "source": [
    "Saving models to mat files is also relatively straightforward"
   ]
  },
  {
   "cell_type": "code",
   "execution_count": 12,
   "metadata": {},
   "outputs": [],
   "source": [
    "save_matlab_model(textbook_model, \"test.mat\")"
   ]
  },
  {
   "cell_type": "markdown",
   "metadata": {},
   "source": [
    "## Pickle"
   ]
  },
  {
   "cell_type": "markdown",
   "metadata": {},
   "source": [
    "Cobra models can be serialized using the python serialization format, [pickle](https://docs.python.org/2/library/pickle.html).\n",
    "\n",
    "Please note that use of the pickle format is generally not recommended for most use cases. JSON, SBML, and MAT are generally the preferred formats."
   ]
  }
 ],
 "metadata": {
  "kernelspec": {
   "display_name": "Python 3 (ipykernel)",
   "language": "python",
   "name": "python3"
  },
  "language_info": {
   "codemirror_mode": {
    "name": "ipython",
    "version": 3
   },
   "file_extension": ".py",
   "mimetype": "text/x-python",
   "name": "python",
   "nbconvert_exporter": "python",
   "pygments_lexer": "ipython3",
   "version": "3.7.1"
  }
 },
 "nbformat": 4,
 "nbformat_minor": 1
}<|MERGE_RESOLUTION|>--- conflicted
+++ resolved
@@ -45,11 +45,7 @@
     "textbook_model = load_model(\"textbook\")\n",
     "ecoli_model = load_model(\"iJO1366\")\n",
     "logging.getLogger(\"cobra.io.sbml\").setLevel(logging.ERROR)",
-<<<<<<< HEAD
-    "salmonella_model = load_model(\"iYS1720\")"
-=======
     "salmonella_model = load_model(\"salmonella\")"
->>>>>>> 08da33bc
    ]
   },
   {
